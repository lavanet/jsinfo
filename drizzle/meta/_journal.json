{
  "version": "5",
  "dialect": "pg",
  "entries": [
    {
      "idx": 0,
      "version": "5",
      "when": 1695585579859,
      "tag": "0000_flat_smasher",
      "breakpoints": true
    },
    {
      "idx": 1,
      "version": "5",
      "when": 1695585731516,
      "tag": "0001_same_magik",
      "breakpoints": true
    },
    {
      "idx": 2,
      "version": "5",
      "when": 1696344330781,
      "tag": "0002_curious_genesis",
      "breakpoints": true
    },
    {
      "idx": 3,
      "version": "5",
      "when": 1696369441981,
      "tag": "0003_long_blazing_skull",
      "breakpoints": true
    },
    {
      "idx": 4,
      "version": "5",
      "when": 1696621741562,
      "tag": "0004_public_charles_xavier",
      "breakpoints": true
    },
    {
      "idx": 5,
      "version": "5",
      "when": 1697055796456,
      "tag": "0005_sloppy_freak",
      "breakpoints": true
    },
    {
      "idx": 6,
      "version": "5",
      "when": 1698002555497,
      "tag": "0006_round_paper_doll",
      "breakpoints": true
    },
    {
      "idx": 7,
      "version": "5",
      "when": 1698003040338,
      "tag": "0007_simple_vertigo",
      "breakpoints": true
    },
    {
      "idx": 8,
      "version": "5",
      "when": 1705856444128,
      "tag": "0008_fresh_justice",
      "breakpoints": true
    },
    {
      "idx": 9,
      "version": "5",
      "when": 1705864789834,
      "tag": "0009_brown_quentin_quire",
      "breakpoints": true
    },
    {
      "idx": 10,
      "version": "5",
      "when": 1705864967891,
      "tag": "0010_wakeful_lockheed",
      "breakpoints": true
    },
    {
      "idx": 11,
      "version": "5",
      "when": 1707500512235,
      "tag": "0011_boring_namorita",
      "breakpoints": true
    },
    {
      "idx": 12,
      "version": "5",
      "when": 1714041211781,
      "tag": "0012_daffy_rafael_vega",
      "breakpoints": true
    },
    {
      "idx": 13,
      "version": "5",
      "when": 1714397017256,
      "tag": "0013_parallel_nekra",
      "breakpoints": true
    },
    {
      "idx": 14,
      "version": "5",
      "when": 1714740846064,
      "tag": "0014_lethal_stingray",
      "breakpoints": true
    },
    {
      "idx": 15,
      "version": "5",
      "when": 1715080427250,
      "tag": "0015_tan_lockjaw",
      "breakpoints": true
    },
    {
      "idx": 16,
      "version": "5",
      "when": 1717714134256,
      "tag": "0016_woozy_venus",
      "breakpoints": true
    },
    {
      "idx": 17,
      "version": "5",
      "when": 1718633528841,
      "tag": "0017_lumpy_liz_osborn",
      "breakpoints": true
    },
    {
      "idx": 18,
      "version": "5",
      "when": 1718755118266,
      "tag": "0018_petite_vindicator",
      "breakpoints": true
    },
    {
      "idx": 19,
      "version": "5",
      "when": 1720365329562,
      "tag": "0019_wakeful_mystique",
      "breakpoints": true
    },
    {
      "idx": 20,
      "version": "5",
      "when": 1720445752667,
      "tag": "0020_real_black_widow",
      "breakpoints": true
    },
    {
      "idx": 21,
      "version": "5",
      "when": 1721127210855,
      "tag": "0021_mysterious_jasper_sitwell",
      "breakpoints": true
    },
    {
      "idx": 22,
      "version": "5",
      "when": 1721139346472,
      "tag": "0022_flowery_naoko",
      "breakpoints": true
    },
    {
      "idx": 23,
      "version": "5",
      "when": 1721232198834,
      "tag": "0023_mature_patriot",
      "breakpoints": true
    },
    {
      "idx": 24,
      "version": "5",
      "when": 1721770866109,
      "tag": "0024_flippant_hobgoblin",
      "breakpoints": true
    },
    {
      "idx": 25,
      "version": "5",
      "when": 1721832719483,
      "tag": "0025_fearless_penance",
      "breakpoints": true
    },
    {
      "idx": 26,
      "version": "5",
      "when": 1721832857355,
      "tag": "0026_brief_leo",
      "breakpoints": true
    },
    {
      "idx": 27,
      "version": "5",
      "when": 1722949946431,
      "tag": "0027_abnormal_mathemanic",
      "breakpoints": true
    },
    {
      "idx": 28,
      "version": "5",
      "when": 1724234038068,
      "tag": "0028_great_war_machine",
      "breakpoints": true
    },
    {
      "idx": 29,
      "version": "5",
      "when": 1724256209655,
      "tag": "0029_luxuriant_stark_industries",
      "breakpoints": true
    },
    {
      "idx": 30,
      "version": "5",
      "when": 1724438521394,
      "tag": "0030_rapid_roughhouse",
      "breakpoints": true
    },
    {
      "idx": 31,
      "version": "5",
<<<<<<< HEAD
      "when": 1727522422484,
      "tag": "0031_glossy_lionheart",
=======
      "when": 1729067570257,
      "tag": "0031_lively_karen_page",
>>>>>>> 4b9c2a7b
      "breakpoints": true
    }
  ]
}<|MERGE_RESOLUTION|>--- conflicted
+++ resolved
@@ -222,13 +222,15 @@
     {
       "idx": 31,
       "version": "5",
-<<<<<<< HEAD
       "when": 1727522422484,
       "tag": "0031_glossy_lionheart",
-=======
-      "when": 1729067570257,
-      "tag": "0031_lively_karen_page",
->>>>>>> 4b9c2a7b
+      "breakpoints": true
+    },
+    {
+      "idx": 32,
+      "version": "5",
+      "when": 1729769937737,
+      "tag": "0032_wet_doctor_octopus",
       "breakpoints": true
     }
   ]
