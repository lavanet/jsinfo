--- conflicted
+++ resolved
@@ -149,7 +149,6 @@
 
     const db = await migrateAndFetchDb();
 
-<<<<<<< HEAD
     // Verify the output returned at least one entry
     try {
         logger.info('Attempting to retrieve the latest block from the database...');
@@ -172,8 +171,6 @@
         return;
     }
 
-=======
->>>>>>> 99bf3b08
     logger.info('Done migrateAndFetchDb');
     await AggProviderAndConsumerRelayPaymentsSync(db);
     logger.info('Done AggProviderAndConsumerRelayPaymentsSync');
