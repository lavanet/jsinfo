--- conflicted
+++ resolved
@@ -54,7 +54,6 @@
     }
 }
 
-<<<<<<< HEAD
 // import { heapStats } from "bun:jsc";
 
 // import { generateHeapSnapshot } from "bun";
@@ -69,8 +68,3 @@
 // setInterval(logHeapStats, HEAP_STATS_INTERVAL);
 
 // logHeapStats();
-=======
-
-
-// ... rest of your existing code ...
->>>>>>> 1ff5e01a
