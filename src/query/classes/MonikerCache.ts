// src/query/classes/MonikerCache.ts

import { QueryCheckJsinfoReadDbInstance, QueryGetJsinfoReadDbInstance } from '../queryDb';
import * as JsinfoSchema from '../../schemas/jsinfoSchema/jsinfoSchema';
import { gte } from 'drizzle-orm';
import { RedisCache } from './RedisCache';
interface ProviderSpecMoniker {
    provider: string;
    moniker: string | null;
    specId: string | null;
    id: number;
    createdAt: Date;
    updatedAt: Date | null;
}

interface ProviderMoniker {
    moniker: string | null;
    address: string | null;
}[]

class ProviderSpecMonikerCache {
    private psmCache: ProviderSpecMoniker[] = [];
    private psmCacheIsEmpty: boolean = false;
    private pmCache: ProviderMoniker[] = [];
    private pmCacheIsEmpty: boolean = false;
    private refreshInterval = 2 * 60 * 1000;
    private monikerForProviderCache: Map<string, string> = new Map();
    private monikerFullDescriptionCache: Map<string, string> = new Map();

    constructor() {
        this.refreshCache();
        setInterval(() => this.refreshCache(), this.refreshInterval);
    }

    private async refreshCache() {
        await QueryCheckJsinfoReadDbInstance();

        let new_psmCache = (await RedisCache.getArray("ProviderSpecMonikerTable") || []) as ProviderSpecMoniker[]

        if ((new_psmCache == null) || (Array.isArray(new_psmCache) && new_psmCache.length === 0) || this.psmCacheIsEmpty || (Array.isArray(this.psmCache) && this.psmCache.length === 0)) {
            this.psmCache = await this.fetchProviderSpecMonikerTable();
            if (Array.isArray(this.psmCache) && this.psmCache.length === 0) {
                this.psmCacheIsEmpty = true;
            }
            RedisCache.setArray("ProviderSpecMonikerTable", this.psmCache, this.refreshInterval);
        } else {
            this.psmCache = new_psmCache
        }

        let new_pmCache = (await RedisCache.getArray("ProviderMonikerTable") || []) as ProviderMoniker[]

        if ((new_pmCache == null) || (Array.isArray(new_pmCache) && new_pmCache.length === 0) || this.pmCacheIsEmpty || (Array.isArray(this.pmCache) && this.pmCache.length === 0)) {
            this.pmCache = await this.fetchProviderMonikerTable();
            if (Array.isArray(this.pmCache) && this.pmCache.length === 0) {
                this.pmCacheIsEmpty = true;
            }
            RedisCache.setArray("ProviderMonikerTable", this.pmCache, this.refreshInterval);
        } else {
            this.pmCache = new_pmCache
        }

        this.monikerForProviderCache.clear();
        this.monikerFullDescriptionCache.clear();
    }

    public GetMonikerForProvider(lavaid: string | null): string {
<<<<<<< HEAD
        if (this.psmCache.length === 0 && this.pmCache.length === 0) {
            this.refreshCache()
            throw new Error('Cache is not populated');
        }
=======
>>>>>>> d2b33412
        if (!lavaid) return '';
        this.verifyLavaId(lavaid);

        if (this.psmCache.length === 0 && this.pmCache.length === 0) {
            this.refreshCache()
            if (this.psmCacheIsEmpty && this.pmCacheIsEmpty) return '';
        }

        if (this.monikerForProviderCache.has(lavaid)) {
            return this.monikerForProviderCache.get(lavaid)!;
        }

        const filtered = this.psmCache.filter(item => item.provider === lavaid);
        if (filtered.length === 0) {
            // If not found in psmCache, try pmCache
            const filtered2 = this.pmCache.filter(item => item.address === lavaid);
            let ret = '';
            if (filtered2.length != 0) ret = filtered2[0].moniker || '';
            if (ret != '') this.monikerForProviderCache.set(lavaid, ret);
            return ret
        }

        const monikerCounts = filtered.reduce((acc, curr) => {
            acc[curr.moniker!] = (acc[curr.moniker!] || 0) + 1;
            return acc;
        }, {} as { [key: string]: number });
        const highestCountMoniker = Object.keys(monikerCounts).reduce((a, b) => monikerCounts[a] > monikerCounts[b] ? a : b);
        const result = this.sanitizeAndTrimMoniker(highestCountMoniker);

        this.monikerForProviderCache.set(lavaid, result);
        return result;
    }

    public GetMonikerFullDescription(lavaid: string | null): string {
<<<<<<< HEAD
        if (this.psmCache.length === 0 && this.pmCache.length === 0) {
            this.refreshCache()
            throw new Error('Cache is not populated');
        }
=======
>>>>>>> d2b33412
        if (!lavaid) return '';
        this.verifyLavaId(lavaid);

        if (this.psmCache.length === 0 && this.pmCache.length === 0) {
            this.refreshCache()
            if (this.psmCacheIsEmpty && this.pmCacheIsEmpty) return '';
        }

        if (this.monikerFullDescriptionCache.has(lavaid)) {
            return this.monikerFullDescriptionCache.get(lavaid)!;
        }

        const filtered = this.psmCache.filter(item => item.provider === lavaid);
        if (filtered.length === 0) {
            // If not found in psmCache, try pmCache
            const filtered2 = this.pmCache.filter(item => item.address === lavaid);
            let ret = '';
            if (filtered2.length != 0) ret = filtered2[0].moniker || '';
            if (ret != '') this.monikerFullDescriptionCache.set(lavaid, ret);
            return ret
        }

        const monikerToSpecIds = filtered.reduce((acc, item) => {
            if (item.moniker && item.moniker.trim() !== '') {
                const sanitizedMoniker = this.sanitizeAndTrimMoniker(item.moniker);
                if (!acc[sanitizedMoniker]) {
                    acc[sanitizedMoniker] = [];
                }
                if (item.specId && !acc[sanitizedMoniker].includes(item.specId)) {
                    acc[sanitizedMoniker].push(item.specId);
                }
            }
            return acc;
        }, {} as { [moniker: string]: string[] });

        if (Object.keys(monikerToSpecIds).length === 1) {
            const result = Object.keys(monikerToSpecIds)[0];
            this.monikerFullDescriptionCache.set(lavaid, result);
            return result;
        }

        const entries = Object.entries(monikerToSpecIds)
            .map(([moniker, specIds]) => `${moniker} (${specIds.join(', ')})`);

        const result = entries.length > 5
            ? entries.slice(0, 5).join("\n") + "\n..."
            : entries.join("\n");

        this.monikerFullDescriptionCache.set(lavaid, result);
        return result;
    }

    public GetMonikerCountForProvider(lavaid: string): number {
<<<<<<< HEAD
        if (this.psmCache.length === 0 && this.pmCache.length === 0) {
            this.refreshCache()
            throw new Error('Cache is not populated');
=======
        if (this.psmCache.length === 0) {
            this.refreshCache()
            if (this.psmCacheIsEmpty) return 0;
>>>>>>> d2b33412
        }
        if (!lavaid) return 0;
        this.verifyLavaId(lavaid);
        return this.psmCache.filter(item => item.provider === lavaid).length;
    }

    private verifyLavaId(input: string): string {
        if (!input.startsWith('lava@')) {
            throw new Error('Input must start with "lava@".');
        }
        return input;
    }

    private sanitizeAndTrimMoniker(moniker: string): string {
        if (moniker === null || moniker.trim() === "") {
            return "";
        }
        if (moniker.length > 100) {
            return moniker.substring(0, 97) + " ...";
        }
        return moniker.replace(/['"<>#;]|--/g, '');
    }

    private async fetchProviderSpecMonikerTable(): Promise<ProviderSpecMoniker[]> {
        const twoDaysAgo = new Date();
        twoDaysAgo.setDate(twoDaysAgo.getDate() - 5);
        return await QueryGetJsinfoReadDbInstance().select().from(JsinfoSchema.providerSpecMoniker)
            .where(gte(JsinfoSchema.providerSpecMoniker.updatedAt, twoDaysAgo));
    }

    private async fetchProviderMonikerTable(): Promise<ProviderMoniker[]> {
        return await QueryGetJsinfoReadDbInstance().select().from(JsinfoSchema.providers);
    }
}

export const MonikerCache = new ProviderSpecMonikerCache();<|MERGE_RESOLUTION|>--- conflicted
+++ resolved
@@ -64,13 +64,6 @@
     }
 
     public GetMonikerForProvider(lavaid: string | null): string {
-<<<<<<< HEAD
-        if (this.psmCache.length === 0 && this.pmCache.length === 0) {
-            this.refreshCache()
-            throw new Error('Cache is not populated');
-        }
-=======
->>>>>>> d2b33412
         if (!lavaid) return '';
         this.verifyLavaId(lavaid);
 
@@ -105,13 +98,6 @@
     }
 
     public GetMonikerFullDescription(lavaid: string | null): string {
-<<<<<<< HEAD
-        if (this.psmCache.length === 0 && this.pmCache.length === 0) {
-            this.refreshCache()
-            throw new Error('Cache is not populated');
-        }
-=======
->>>>>>> d2b33412
         if (!lavaid) return '';
         this.verifyLavaId(lavaid);
 
@@ -165,15 +151,9 @@
     }
 
     public GetMonikerCountForProvider(lavaid: string): number {
-<<<<<<< HEAD
-        if (this.psmCache.length === 0 && this.pmCache.length === 0) {
-            this.refreshCache()
-            throw new Error('Cache is not populated');
-=======
         if (this.psmCache.length === 0) {
             this.refreshCache()
             if (this.psmCacheIsEmpty) return 0;
->>>>>>> d2b33412
         }
         if (!lavaid) return 0;
         this.verifyLavaId(lavaid);
