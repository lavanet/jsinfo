--- conflicted
+++ resolved
@@ -4,14 +4,9 @@
 
 import { FastifyRequest, FastifyReply, RouteShorthandOptions } from 'fastify';
 import { QueryCheckJsinfoReadDbInstance, QueryGetJsinfoReadDbInstance } from '../queryDb';
-<<<<<<< HEAD
 import * as JsinfoSchema from '../../schemas/jsinfoSchema/jsinfoSchema';
 import * as JsinfoProviderAgrSchema from '../../schemas/jsinfoSchema/providerRelayPaymentsAgregation';
 import { sql, desc, not, eq, asc, and, isNull } from "drizzle-orm";
-=======
-import * as JsinfoSchema from '../../schemas/jsinfoSchema';
-import { sql, desc, inArray, not, eq, isNull, and } from "drizzle-orm";
->>>>>>> 8f365339
 import { Pagination, ParsePaginationFromString } from '../utils/queryPagination';
 import { JSINFO_QUERY_DEFAULT_ITEMS_PER_PAGE } from '../queryConsts';
 import { CSVEscape } from '../utils/queryUtils';
@@ -79,21 +74,12 @@
 
         const res = await QueryGetJsinfoReadDbInstance().select({
             provider: JsinfoSchema.providerStakes.provider,
-<<<<<<< HEAD
             totalServices: sql<string>`CONCAT(SUM(CASE WHEN ${JsinfoSchema.providerStakes.status} = ${JsinfoSchema.LavaProviderStakeStatus.Active} THEN 1 ELSE 0 END), ' / ', COUNT(${JsinfoSchema.providerStakes.specId}))`,
             totalStake: sql<number>`SUM(${JsinfoSchema.providerStakes.stake})`,
             rewardSum: sql<number>`SUM(${JsinfoProviderAgrSchema.aggAllTimeRelayPayments.rewardSum})`,
             moniker: JsinfoSchema.providers.moniker,
         }).from(JsinfoSchema.providerStakes)
             .leftJoin(JsinfoProviderAgrSchema.aggAllTimeRelayPayments, eq(JsinfoSchema.providerStakes.provider, JsinfoProviderAgrSchema.aggAllTimeRelayPayments.provider))
-=======
-            totalServices: sql<string>`concat(sum(case when ${JsinfoSchema.providerStakes.status} = ${JsinfoSchema.LavaProviderStakeStatus.Active} then 1 else 0 end), ' / ', count(${JsinfoSchema.providerStakes.specId}))`,
-            totalStake: sql<number>`sum(${JsinfoSchema.providerStakes.stake})`,
-            rewardSum: sql<number>`sum(${JsinfoSchema.aggHourlyrelayPayments.rewardSum})`,
-            moniker: JsinfoSchema.providers.moniker,
-        }).from(JsinfoSchema.providerStakes)
-            .leftJoin(JsinfoSchema.aggHourlyrelayPayments, eq(JsinfoSchema.providerStakes.provider, JsinfoSchema.aggHourlyrelayPayments.provider))
->>>>>>> 8f365339
             .leftJoin(JsinfoSchema.providers, eq(JsinfoSchema.providerStakes.provider, JsinfoSchema.providers.address))
             .where(
                 and(
@@ -103,16 +89,11 @@
                 )
             )
             .groupBy(JsinfoSchema.providerStakes.provider, JsinfoSchema.providers.moniker)
-<<<<<<< HEAD
             .orderBy(desc(JsinfoProviderAgrSchema.aggAllTimeRelayPayments.rewardSum))
-=======
-            .orderBy(desc(sql<number>`sum(${JsinfoSchema.aggHourlyrelayPayments.rewardSum})`))
->>>>>>> 8f365339
 
         const providersDetails: IndexProvidersResponse[] = res.map(provider => ({
             addr: provider.provider || "",
             moniker: provider.moniker || "",
-<<<<<<< HEAD
             rewardSum: provider.rewardSum,
             totalServices: provider.totalServices || "",
             totalStake: provider.totalStake,
@@ -138,12 +119,6 @@
                     not(eq(JsinfoSchema.providerStakes.provider, ''))
                 )
             );
-=======
-            rewardSum: provider.rewardSum || 0,
-            totalServices: provider.totalServices!,
-            totalStake: provider.totalStake,
-        }));
->>>>>>> 8f365339
 
         return res[0].count ?? 0;
     }
